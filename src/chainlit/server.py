import mimetypes

mimetypes.add_type("application/javascript", ".js")
mimetypes.add_type("text/css", ".css")

import os
import json
import webbrowser

from contextlib import asynccontextmanager
from watchfiles import awatch

from fastapi import FastAPI
from fastapi.responses import (
    HTMLResponse,
    JSONResponse,
    FileResponse,
    PlainTextResponse,
)
from fastapi_socketio import SocketManager
from starlette.middleware.cors import CORSMiddleware
import asyncio

from chainlit.config import config, load_module, reload_config, DEFAULT_HOST
from chainlit.session import Session, sessions
from chainlit.user_session import user_sessions
from chainlit.client import CloudClient
from chainlit.emitter import ChainlitEmitter
from chainlit.markdown import get_markdown_str
from chainlit.action import Action
from chainlit.message import Message, ErrorMessage
from chainlit.telemetry import trace_event
from chainlit.logger import logger
from chainlit.types import CompletionRequest


@asynccontextmanager
async def lifespan(app: FastAPI):
    host = config.run.host
    port = config.run.port

    if not config.run.headless:
        if host == DEFAULT_HOST:
            url = f"http://localhost:{port}"
        else:
            url = f"http://{host}:{port}"

        logger.info(f"Your app is available at {url}")

        # Add a delay before opening the browser
        await asyncio.sleep(1)
        webbrowser.open(url)

    watch_task = None
    stop_event = asyncio.Event()

    if config.run.watch:

        async def watch_files_for_changes():
            extensions = [".py"]
            files = ["chainlit.md", "config.toml"]
            async for changes in awatch(config.root, stop_event=stop_event):
                for change_type, file_path in changes:
                    file_name = os.path.basename(file_path)
                    file_ext = os.path.splitext(file_name)[1]

                    if file_ext.lower() in extensions or file_name.lower() in files:
                        logger.info(
                            f"File {change_type.name}: {file_name}. Reloading app..."
                        )

                        try:
                            reload_config()
                        except Exception as e:
                            logger.error(f"Error reloading config: {e}")
                            break

                        # Reload the module if the module name is specified in the config
                        if config.run.module_name:
                            try:
                                load_module(config.run.module_name)
                            except Exception as e:
                                logger.error(f"Error reloading module: {e}")
                                break

                        await socket.emit("reload", {})

                        break

        watch_task = asyncio.create_task(watch_files_for_changes())

    try:
        yield
    finally:
        if watch_task:
            try:
                stop_event.set()
                watch_task.cancel()
                await watch_task
            except asyncio.exceptions.CancelledError:
                pass


root_dir = os.path.dirname(os.path.abspath(__file__))
build_dir = os.path.join(root_dir, "frontend/dist")

app = FastAPI(lifespan=lifespan)

app.add_middleware(
    CORSMiddleware,
    allow_origins=["*"],
    allow_credentials=True,
    allow_methods=["*"],
    allow_headers=["*"],
)

# Define max HTTP data size to 100 MB
max_http_data_size = 100 * 1024 * 1024

socket = SocketManager(
    app,
    cors_allowed_origins=[],
    async_mode="asgi",
    max_http_buffer_size=max_http_data_size,
)

"""
-------------------------------------------------------------------------------
                              HTTP HANDLERS
-------------------------------------------------------------------------------
"""


def get_html_template():
    PLACEHOLDER = "<!-- TAG INJECTION PLACEHOLDER -->"

    default_url = "https://github.com/Chainlit/chainlit"
    url = config.ui.github or default_url

    tags = f"""<title>{config.ui.name}</title>
    <meta name="description" content="{config.ui.description}">
    <meta property="og:type" content="website">
    <meta property="og:title" content="{config.ui.name}">
    <meta property="og:description" content="{config.ui.description}">
    <meta property="og:image" content="https://chainlit-cloud.s3.eu-west-3.amazonaws.com/logo/chainlit_banner.png">
    <meta property="og:url" content="{url}">"""

    index_html_file_path = os.path.join(build_dir, "index.html")

    with open(index_html_file_path, "r", encoding="utf-8") as f:
        content = f.read()
        content = content.replace(PLACEHOLDER, tags)
        return content


html_template = get_html_template()


@app.post("/completion")
async def completion(completion: CompletionRequest):
    """Handle a completion request from the prompt playground."""

    import openai

    trace_event("completion")

    api_key = completion.userEnv.get("OPENAI_API_KEY", os.environ.get("OPENAI_API_KEY"))

    model_name = completion.settings.model_name
    stop = completion.settings.stop
    # OpenAI doesn't support an empty stop array, clear it
    if isinstance(stop, list) and len(stop) == 0:
        stop = None

    if model_name in ["gpt-3.5-turbo", "gpt-4"]:
        response = await openai.ChatCompletion.acreate(
            api_key=api_key,
            model=model_name,
            messages=[{"role": "user", "content": completion.prompt}],
            stop=stop,
            **completion.settings.to_settings_dict(),
        )
        return PlainTextResponse(content=response["choices"][0]["message"]["content"])
    else:
        response = await openai.Completion.acreate(
            api_key=api_key,
            model=model_name,
            prompt=completion.prompt,
            stop=stop,
            **completion.settings.to_settings_dict(),
        )
        return PlainTextResponse(content=response["choices"][0]["text"])


@app.get("/project/settings")
async def project_settings():
    """Return project settings. This is called by the UI before the establishing the websocket connection."""
    return JSONResponse(
        content={
            "chainlitServer": config.chainlit_server,
            "prod": bool(config.chainlit_prod_url),
            "ui": config.ui.to_dict(),
            "project": config.project.to_dict(),
            "markdown": get_markdown_str(config.root),
        }
    )


@app.get("/{path:path}")
async def serve(path: str):
    """Serve the UI."""
    path_to_file = os.path.join(build_dir, path)
    if path != "" and os.path.exists(path_to_file):
        return FileResponse(path_to_file)
    else:
        return HTMLResponse(content=html_template, status_code=200)


"""
-------------------------------------------------------------------------------
                              WEBSOCKET HANDLERS
-------------------------------------------------------------------------------
"""


def need_session(id: str):
    """Return the session with the given id."""

    session = sessions.get(id)
    if not session:
        raise ValueError("Session not found")
    return session


@socket.on("connect")
async def connect(sid, environ):
    user_env = environ.get("HTTP_USER_ENV")
    authorization = environ.get("HTTP_AUTHORIZATION")
    cloud_client = None

<<<<<<< HEAD
    # Check decorated functions
    if (
        not config.code.llama_factory
        and not config.code.lc_factory
        and not config.code.on_message
        and not config.code.on_chat_start
    ):
        logger.error(
            "Module should at least expose one of @langchain_factory, @llama_factory, @on_message or @on_chat_start function"
        )
        return False
    elif config.code.llama_factory and config.code.lc_factory:
        logger.error(
            "Module should not expose both @langchain_factory and @llama_factory function"
        )
        return False

=======
>>>>>>> 2a72aceb
    # Check authorization
    if not config.project.public and not authorization:
        # Refuse connection if the app is private and no access token is provided
        trace_event("no_access_token")
        logger.error("Connection refused: No access token provided")
        return False
    elif authorization and config.project.id:
        # Create the cloud client
        cloud_client = CloudClient(
            project_id=config.project.id,
            session_id=sid,
            access_token=authorization,
        )
        is_project_member = await cloud_client.is_project_member()
        if not is_project_member:
            logger.error("Connection refused: You are not a member of this project")
            return False

    # Check user env
    if config.project.user_env:
        # Check if requested user environment variables are provided
        if user_env:
            user_env = json.loads(user_env)
            for key in config.project.user_env:
                if key not in user_env:
                    trace_event("missing_user_env")
                    logger.error(
                        "Connection refused: Missing user environment variable: " + key
                    )
                    return False
        else:
            logger.error("Connection refused: Missing user environment variables")
            return False

    # Create the session

    # Function to send a message to this particular session
    def emit_fn(event, data):
        if sid in sessions:
            if sessions[sid]["should_stop"]:
                sessions[sid]["should_stop"] = False
                raise InterruptedError("Task stopped by user")
        return socket.emit(event, data, to=sid)

    # Function to ask the user a question
    def ask_user_fn(data, timeout):
        if sessions[sid]["should_stop"]:
            sessions[sid]["should_stop"] = False
            raise InterruptedError("Task stopped by user")
        return socket.call("ask", data, timeout=timeout, to=sid)

    session = {
        "id": sid,
        "emit": emit_fn,
        "ask_user": ask_user_fn,
        "client": cloud_client,
        "user_env": user_env,
        "running_sync": False,
        "should_stop": False,
    }  # type: Session

    sessions[sid] = session

    trace_event("connection_successful")
    return True


@socket.on("connection_successful")
async def connection_successful(sid):
    session = need_session(sid)
    __chainlit_emitter__ = ChainlitEmitter(session)
    if config.code.lc_factory:
        """Instantiate the langchain agent and store it in the session."""
        agent = await config.code.lc_factory(__chainlit_emitter__=__chainlit_emitter__)
        session["agent"] = agent

    if config.code.llama_factory:
        llama_instance = await config.code.llama_factory(
            __chainlit_emitter__=__chainlit_emitter__
        )
        session["llama_instance"] = llama_instance
    if config.code.on_chat_start:
        """Call the on_chat_start function provided by the developer."""
        await config.code.on_chat_start(__chainlit_emitter__=__chainlit_emitter__)


@socket.on("disconnect")
async def disconnect(sid):
    if sid in sessions:
        # Clean up the session
        sessions.pop(sid)

    if sid in user_sessions:
        # Clean up the user session
        user_sessions.pop(sid)


@socket.on("stop")
async def stop(sid):
    if sid in sessions:
        trace_event("stop_task")
        session = sessions[sid]

        __chainlit_emitter__ = ChainlitEmitter(session)

        await Message(author="System", content="Task stopped by the user.").send()

        session["should_stop"] = True

        if config.code.on_stop:
            await config.code.on_stop()


async def process_message(session: Session, author: str, input_str: str):
    """Process a message from the user."""

    try:
        __chainlit_emitter__ = ChainlitEmitter(session)
        await __chainlit_emitter__.task_start()

        if session["client"]:
            # If cloud is enabled, persist the message
            await session["client"].create_message(
                {
                    "author": author,
                    "content": input_str,
                    "authorIsUser": True,
                }
            )

        langchain_agent = session.get("agent")
        llama_instance = session.get("llama_instance")

        if langchain_agent:
            from chainlit.lc.agent import run_langchain_agent

            # If a langchain agent is available, run it
            if config.code.lc_run:
                # If the developer provided a custom run function, use it
                await config.code.lc_run(
                    langchain_agent,
                    input_str,
                    __chainlit_emitter__=__chainlit_emitter__,
                )
                return
            else:
                # Otherwise, use the default run function
                raw_res, output_key = await run_langchain_agent(
                    langchain_agent, input_str, use_async=config.code.lc_agent_is_async
                )

                if config.code.lc_postprocess:
                    # If the developer provided a custom postprocess function, use it
                    await config.code.lc_postprocess(
                        raw_res, __chainlit_emitter__=__chainlit_emitter__
                    )
                    return
                elif output_key is not None:
                    # Use the output key if provided
                    res = raw_res[output_key]
                else:
                    # Otherwise, use the raw response
                    res = raw_res
            # Finally, send the response to the user
            await Message(author=config.ui.name, content=res).send()

        elif llama_instance:
            from chainlit.llama_index.run import run_llama

            await run_llama(llama_instance, input_str)

        elif config.code.on_message:
            # If no langchain agent is available, call the on_message function provided by the developer
            await config.code.on_message(
                input_str, __chainlit_emitter__=__chainlit_emitter__
            )
    except InterruptedError:
        pass
    except Exception as e:
        logger.exception(e)
        await ErrorMessage(author="Error", content=str(e)).send()
    finally:
        await __chainlit_emitter__.task_end()


@socket.on("ui_message")
async def message(sid, data):
    """Handle a message sent by the User."""
    session = need_session(sid)
    session["should_stop"] = False

    input_str = data["content"].strip()
    author = data["author"]

    await process_message(session, author, input_str)


async def process_action(session: Session, action: Action):
    __chainlit_emitter__ = ChainlitEmitter(session)
    callback = config.code.action_callbacks.get(action.name)
    if callback:
        await callback(action, __chainlit_emitter__=__chainlit_emitter__)
    else:
        logger.warning("No callback found for action %s", action.name)


@socket.on("action_call")
async def call_action(sid, action):
    """Handle an action call from the UI."""
    session = need_session(sid)

    __chainlit_emitter__ = ChainlitEmitter(session)
    action = Action(**action)

    await process_action(session, action)<|MERGE_RESOLUTION|>--- conflicted
+++ resolved
@@ -238,26 +238,6 @@
     authorization = environ.get("HTTP_AUTHORIZATION")
     cloud_client = None
 
-<<<<<<< HEAD
-    # Check decorated functions
-    if (
-        not config.code.llama_factory
-        and not config.code.lc_factory
-        and not config.code.on_message
-        and not config.code.on_chat_start
-    ):
-        logger.error(
-            "Module should at least expose one of @langchain_factory, @llama_factory, @on_message or @on_chat_start function"
-        )
-        return False
-    elif config.code.llama_factory and config.code.lc_factory:
-        logger.error(
-            "Module should not expose both @langchain_factory and @llama_factory function"
-        )
-        return False
-
-=======
->>>>>>> 2a72aceb
     # Check authorization
     if not config.project.public and not authorization:
         # Refuse connection if the app is private and no access token is provided
